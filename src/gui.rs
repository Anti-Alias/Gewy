use glam::Vec2;
use slotmap::SlotMap;
use crate::{GUiError, Result, NodeChildren, Node, NodeId, Rect, Layout, JustifyContent, extensions::VecExtensions, Painter, AlignItems, Canvas};

/// Represents a graphical user interface, and a torage of [`Node`]s.
#[derive(Debug, Default)]
pub struct Gui {
    storage: SlotMap<NodeId, Node>,
    root_id: NodeId,
    pub translation: Vec2,
    pub scale: f32,
    pub round: bool
}

impl Gui {

    /// Creates a new [`Gui`] instance alongside the id of the root node.
    pub fn new(root: Node) -> (NodeId, Self) {
        let mut storage = SlotMap::<NodeId, Node>::default();
        let root_id = storage.insert(root);
        let slf = Self {
            storage,
            root_id,
            translation: Vec2::ZERO,
            scale: 1.0,
            round: true
        };
        (root_id, slf)
    }

    pub fn with_translation(mut self, translation: Vec2) -> Self {
        self.translation = translation;
        self
    }

    pub fn with_scale(mut self, scale: f32) -> Self {
        self.scale = scale;
        self
    }

    /// Id of the root node.
    pub fn root_id(&self) -> NodeId {
        self.root_id
    }

    /// Inserts as a child of another.
    /// Returns id of node inserted.
    pub fn insert(&mut self, mut node: Node, parent_id: NodeId) -> Result<NodeId> {

        // Stores node as a child of another.
        node.parent_id = Some(parent_id);
        let node_id = self.storage.insert(node);
        let Some(parent) = self.storage.get_mut(parent_id) else {
            self.storage.remove(node_id);
            return Err(GUiError::ParentNodeNotFound.into())
        };
        parent.children_ids.push(node_id);

        // Configures widget
        unsafe {
            let gui = self as *mut Self;
            let gui = &mut *gui;
            let children = NodeChildren { gui, parent_id: node_id };
            let node = self.storage.get_mut(node_id).unwrap();
            node.widget.children(children)?;
        };

        // Done
        Ok(node_id)
    }

    /// Removes a node and all of its children.
    /// Returns the node removed if it exists.
    /// Returns None if the node was not found or was the root.
    pub fn remove(&mut self, node_id: NodeId) -> Option<Node> {
        if node_id == self.root_id {
            return None;
        }
        let Some(mut node) = self.storage.remove(node_id) else {
            return None;
        };
        if let Some(parent_id) = node.parent_id {
            let parent = self.storage.get_mut(parent_id).unwrap();
            let child_idx = parent.children_ids.iter()
                .position(|child_id| child_id == &node_id)
                .unwrap();
            parent.children_ids.remove(child_idx);
        }
        for child_id in std::mem::take(&mut node.children_ids) {
            self.remove(child_id);
        };
        Some(node)
    }

    pub fn get(&self, node_id: NodeId) -> Result<&Node> {
        self.storage.get(node_id).ok_or(GUiError::NodeNotFound)
    }
    
    pub fn get_mut(&mut self, node_id: NodeId) -> Result<&mut Node> {
        self.storage.get_mut(node_id).ok_or(GUiError::NodeNotFound)
    }

    pub unsafe fn get_mut_unsafe(&mut self, node_id: NodeId) -> Result<&'static mut Node> {
        std::mem::transmute(self.get_mut(node_id))
    }

    pub fn resize(&mut self, size: Vec2) {
        let layout = Layout {
            justify_content: JustifyContent::Center,
            ..Default::default()
        };
        self.compute_regions(
            &[self.root_id],
            Rect::new(Vec2::ZERO, size),
            layout
        );
    }

    fn compute_region<'a>(&'a mut self, node_id: NodeId) {
        
        // Gets children of node
        let node = self.get(node_id).unwrap();
        let children: &[NodeId] = unsafe { std::mem::transmute(node.children()) };
        if children.is_empty() { return }

        // Computes regions of children
        let layout = node.style.layout;
        let region = node.raw.inner_region();
        self.compute_regions(children, region, layout);
    }

    fn compute_regions(
        &mut self,
        node_ids: &[NodeId],
        parent_region: Rect,
        parent_layout: Layout
    ) {
        let is_reverse = parent_layout.direction.is_reverse();
        let is_row = parent_layout.direction.is_row();
        let parent_size = parent_region.size.flip(!is_row);

        // Determines "packed values" of this group.
        let (group_width, grow_total) = self.pack_group(node_ids, parent_size, is_row, is_reverse);

        // Either grows or shinks on primary axis.
        if group_width <= parent_size.x {
            self.grow_group(node_ids, group_width, grow_total, parent_size.x, parent_layout.justify_content, is_reverse);
        }
        else {
            log::warn!("Shrinking not yet supported");
        }

        // Aligns and decorates nodes.
        self.align_group(node_ids, parent_size.y, parent_size.y, parent_layout.align_items);
        self.decorate_group(node_ids);

        // Moves children from their local coordinate space to the global one.
        // Round their positions if configured to do so.
        for id in node_ids {
            let node = self.get_mut(*id).unwrap();
            node.raw.region = node.raw.region.flip(!is_row);
            node.raw.region.position += parent_region.position;
            self.compute_region(*id);
        }
    }

    fn pack_group(&mut self, group: &[NodeId], parent_size: Vec2, is_row: bool, is_reverse: bool) -> (f32, f32) {

        // Computes "basis" and "grow" totals.
        // Converts various properties to their "raw" values for later usage.
        let mut current_x = 0.0;
        let mut grow_total = 0.0;
        let node_ids = group.iter();
        for_each(node_ids, is_reverse, |id| {
            let node = self.get_mut(*id).unwrap();
            node.raw.margin = node.style.raw_margin(parent_size);
            node.raw.padding = node.style.raw_padding(parent_size);
            let raw_basis = node.style.raw_basis(parent_size.x, is_row);
            let raw_margin = node.raw.margin.size().flip(!is_row);
            let raw_padding = node.raw.padding.size().flip(!is_row);
            let outer_width = raw_basis + raw_margin.x + raw_padding.x;
            let outer_height = node.style.raw_height(parent_size.y, is_row) + raw_margin.y + raw_padding.y;
            node.raw.region = Rect::new(
                Vec2::new(current_x, 0.0),
                Vec2::new(outer_width, outer_height)
            );
            current_x += outer_width;
            grow_total += node.style.config.grow;
        });
        grow_total = grow_total.max(1.0);

        // Done
        (current_x, grow_total)
    }

    // Grows "packed" children on the primary axis.
    fn grow_group(
        &mut self,
        group: &[NodeId],
        group_width: f32,
        grow_total: f32,
        parent_width: f32,
        justify_content: JustifyContent,
        is_reverse: bool
    ) {

        // Grows and offsets nodes horizontally.
        let remaining_width = parent_width - group_width;
        let mut current_x = 0.0;
        let node_ids = group.iter();
        for_each(node_ids, is_reverse, |id| {
            let node = self.get_mut(*id).unwrap();
            let grow_perc = node.style.config.grow.max(0.0) / grow_total;
            let new_width = node.raw.region.size.x + grow_perc * remaining_width;
            node.raw.region.position.x = current_x;
            node.raw.region.size.x = new_width;
            current_x += new_width;
        });

        // Determines offset and spacing of nodes based on the layout.
        let group_width = current_x;
        let (offset, spacing) = match justify_content {
            JustifyContent::Start => return,
            JustifyContent::End => (parent_width - group_width, 0.0),
            JustifyContent::Center => (parent_width/2.0 - group_width/2.0, 0.0),
            JustifyContent::SpaceBetween => {
                let remaining_width = parent_width - group_width;
                let num_gaps = (group.len() - 1) as f32;
                (0.0, remaining_width / num_gaps)
            },
            JustifyContent::SpaceAround => {
                let remaining_width = parent_width - group_width;
                let num_nodes = group.len() as f32;
                let gap = remaining_width / num_nodes;
                (gap / 2.0, gap)
            },
            JustifyContent::SpaceEvenly => {
                let remaining_width = parent_width - group_width;
                let num_gaps = (group.len() + 1) as f32;
                let gap = remaining_width / num_gaps;
                (gap, gap)
            }
        };

        // Applies offset and spacing to nodes.
        let id_iter = group.iter();
        let mut spacing_accum = 0.0;
        for_each(id_iter, is_reverse, |id| {
            let node = self.get_mut(*id).unwrap();
            node.raw.region.position.x += offset + spacing_accum;
            spacing_accum += spacing;
        });
    }

    // Aligns "packed" children on the secondary axis.
    fn align_group(
        &mut self,
        group: &[NodeId],
        group_height: f32,
        parent_height: f32,
        align_items: AlignItems
    ) {
        for id in group {
            let node = self.get_mut(*id).unwrap();
            let align_items = node.style.config.align_self.resolve(align_items);
            match align_items {
                AlignItems::Start => {},
                AlignItems::Stretch => {
                    node.raw.region.size.y = group_height;
                },
                AlignItems::Center => {
                    let node_size = node.raw.region.size;
                    let node_height = node_size.y;
                    node.raw.region.position.y = parent_height / 2.0 - node_height / 2.0;
                },
                AlignItems::End =>  {
                    let node_height = node.raw.region.size.y;
                    node.raw.region.position.y = parent_height - node_height;
                }
            }
        }
    }

    // Decorates nodes that have been transformed.
    fn decorate_group(&mut self, group: &[NodeId]) {
        for id in group {
            let node = self.get_mut(*id).unwrap();
            node.raw.corners = node.style.raw_corners(node.raw.outer_region().size);
        }
    }

    pub fn paint(&mut self, painter: &mut Painter) {
        self.paint_node(self.root_id, painter);
    }

    fn paint_node(&mut self, node_id: NodeId, painter: &mut Painter) {
        
        // Unpacks node
        let node = self.get(node_id).unwrap();
        let widget = &node.widget;
        let style = &node.style;

        // Paints widget
<<<<<<< HEAD
        let paint_region = node.raw.outer_region();
        painter.translation = paint_region.position;
        let canvas = Canvas {
            size: paint_region.size,
            corners: node.raw.corners,
        };
        widget.render_self(style, canvas, painter);
=======
        painter.translation = node.raw.region.pos;
        if self.round {
            painter.translation = painter.translation.round();
        }
        widget.paint(style, node.raw.canvas(), painter);
>>>>>>> 3bf65ae2

        // Renders children of node
        let children: &[NodeId] = unsafe {
            std::mem::transmute(node.children())
        };
        for child_id in children {
            self.paint_node(*child_id, painter);
        }
    }
}


/// Helper function that allows for iterating either forwards backwards based on a boolean flag.
/// I hate this :(
fn for_each<I, T, F>(iter: I, reverse: bool, mut f: F)
where
    I: DoubleEndedIterator<Item = T>,
    F: FnMut(T)
{
    if reverse {
        for elem in iter.into_iter().rev() {
            f(elem)
        }
    }
    else {
        for elem in iter {
            f(elem)
        }
    }
}


#[cfg(test)]
mod test {
    use crate::{Gui, Node, NodeId};

    #[test]
    fn test_insert() {
        let (root_id, mut nodes) = Gui::new(Node::default());
        let child_1_id = nodes.insert(Node::default(), root_id).unwrap();
        let child_2_id = nodes.insert(Node::default(), root_id).unwrap();
        
        let root = nodes.get(root_id).unwrap();
        assert_eq!(2, root.children().len());

        let child_1 = nodes.get(child_1_id).unwrap();
        assert_eq!(0, child_1.children().len());
        assert_eq!(Some(root_id), child_1.parent());

        let child_2 = nodes.get(child_2_id).unwrap();
        assert_eq!(0, child_2.children().len());
        assert_eq!(Some(root_id), child_2.parent());
    }

    #[test]
    fn test_remove() {
        let (root_id, mut nodes) = Gui::new(Node::default());
        let child_1_id = nodes.insert(Node::default(), root_id).unwrap();
        let child_2_id = nodes.insert(Node::default(), root_id).unwrap();
        NodeId::default();
        
        let root = nodes.get(root_id).unwrap();
        assert_eq!(2, root.children().len());

        nodes.remove(child_1_id).unwrap();
        let root = nodes.get(root_id).unwrap();
        assert_eq!(1, root.children().len());

        nodes.remove(child_2_id).unwrap();
        let root = nodes.get(root_id).unwrap();
        assert_eq!(0, root.children().len());
        
        assert!(nodes.remove(root_id).is_none());
    }
}<|MERGE_RESOLUTION|>--- conflicted
+++ resolved
@@ -301,21 +301,19 @@
         let style = &node.style;
 
         // Paints widget
-<<<<<<< HEAD
-        let paint_region = node.raw.outer_region();
-        painter.translation = paint_region.position;
+        let mut paint_region = node.raw.outer_region();
+        let mut corners = node.raw.corners;
+        if self.round {
+            let unit = 1.0/self.scale;
+            paint_region = paint_region.round(unit);
+            corners = corners.round(unit);
+        }
         let canvas = Canvas {
             size: paint_region.size,
-            corners: node.raw.corners,
-        };
-        widget.render_self(style, canvas, painter);
-=======
-        painter.translation = node.raw.region.pos;
-        if self.round {
-            painter.translation = painter.translation.round();
-        }
-        widget.paint(style, node.raw.canvas(), painter);
->>>>>>> 3bf65ae2
+            corners
+        };
+        painter.translation = paint_region.position;
+        widget.paint(style, canvas, painter);
 
         // Renders children of node
         let children: &[NodeId] = unsafe {
