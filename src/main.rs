--- conflicted
+++ resolved
@@ -1,11 +1,4 @@
-<<<<<<< HEAD
 use another_rust_ui::*;
-=======
-use another_rust_ui::{App, Gui, Node, Style, Pane, Color, Val, Layout, Corners, Direction, JustifyContent, Config, AlignItems, Tag};
-
-const WINDOW_WIDTH: u32 = 512;
-const WINDOW_HEIGHT: u32 = 512;
->>>>>>> 3bf65ae2
 
 fn main() {
     let gui = make_gui();
@@ -21,7 +14,6 @@
         Style {
             color: Color::RED,
             corners: Corners::all(Val::Px(10.0)),
-            padding: Padding::all(Val::Px(10.0)),
             layout: Layout {    
                 justify_content: JustifyContent::SpaceEvenly,
                 align_items: AlignItems::Center,
